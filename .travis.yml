--- conflicted
+++ resolved
@@ -16,19 +16,12 @@
   - make test
 env:
   - DJANGO=1.4.5
-<<<<<<< HEAD
   - DJANGO=1.5.1
 notifications:
   irc: "irc.freenode.org#django-compressor"
-=======
-  - DJANGO=1.5
 matrix:
   exclude:
     - python: "3.2"
       env: DJANGO=1.4.5
     - python: "3.3"
-      env: DJANGO=1.4.5
-branches:
-  only:
-    - py3_new
->>>>>>> 909176d1
+      env: DJANGO=1.4.5