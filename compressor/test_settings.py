import os
import django

TEST_DIR = os.path.join(os.path.abspath(os.path.dirname(__file__)), 'tests')

COMPRESS_CACHE_BACKEND = 'locmem://'

if django.VERSION[:2] >= (1, 3):
    DATABASES = {
        'default': {
            'ENGINE': 'django.db.backends.sqlite3',
            'NAME': ':memory:',
        }
    }
else:
    DATABASE_ENGINE = 'sqlite3'

INSTALLED_APPS = [
    'compressor',
    'django_nose',
]

MEDIA_URL = '/media/'
STATIC_URL = MEDIA_URL


MEDIA_ROOT = os.path.join(TEST_DIR, 'media')

TEMPLATE_DIRS = (
    # Specifically choose a name that will not be considered
    # by app_directories loader, to make sure each test uses
    # a specific template without considering the others.
    os.path.join(TEST_DIR, 'test_templates'),
)

<<<<<<< HEAD
TEST_RUNNER = 'django_nose.NoseTestSuiteRunner'
=======
JENKINS_TASKS = (
    'django_jenkins.tasks.run_pyflakes',
    'django_jenkins.tasks.run_pep8',
    'django_jenkins.tasks.with_coverage',
    'django_jenkins.tasks.django_tests',
)

SECRET_KEY = "iufoj=mibkpdz*%bob952x(%49rqgv8gg45k36kjcg76&-y5=!"
>>>>>>> d6d030ec
<|MERGE_RESOLUTION|>--- conflicted
+++ resolved
@@ -33,15 +33,6 @@
     os.path.join(TEST_DIR, 'test_templates'),
 )
 
-<<<<<<< HEAD
 TEST_RUNNER = 'django_nose.NoseTestSuiteRunner'
-=======
-JENKINS_TASKS = (
-    'django_jenkins.tasks.run_pyflakes',
-    'django_jenkins.tasks.run_pep8',
-    'django_jenkins.tasks.with_coverage',
-    'django_jenkins.tasks.django_tests',
-)
 
-SECRET_KEY = "iufoj=mibkpdz*%bob952x(%49rqgv8gg45k36kjcg76&-y5=!"
->>>>>>> d6d030ec
+SECRET_KEY = "iufoj=mibkpdz*%bob952x(%49rqgv8gg45k36kjcg76&-y5=!"