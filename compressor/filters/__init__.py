<<<<<<< HEAD
from compressor.exceptions import FilterError
from compressor.utils import get_class, get_mod_func
from compressor.conf import settings
=======
from compressor.conf import settings
from compressor.exceptions import FilterError
>>>>>>> 4beb7233

class FilterBase(object):
    def __init__(self, content, filter_type=None, verbose=0):
        self.type = filter_type
        self.content = content
<<<<<<< HEAD
        self.verbose = verbose or settings.VERBOSE
=======
        self.verbose = verbose or settings.COMPRESS_VERBOSE
>>>>>>> 4beb7233

    def input(self, **kwargs):
        raise NotImplementedError

    def output(self, **kwargs):
        raise NotImplementedError<|MERGE_RESOLUTION|>--- conflicted
+++ resolved
@@ -1,21 +1,11 @@
-<<<<<<< HEAD
-from compressor.exceptions import FilterError
-from compressor.utils import get_class, get_mod_func
-from compressor.conf import settings
-=======
 from compressor.conf import settings
 from compressor.exceptions import FilterError
->>>>>>> 4beb7233
 
 class FilterBase(object):
     def __init__(self, content, filter_type=None, verbose=0):
         self.type = filter_type
         self.content = content
-<<<<<<< HEAD
-        self.verbose = verbose or settings.VERBOSE
-=======
         self.verbose = verbose or settings.COMPRESS_VERBOSE
->>>>>>> 4beb7233
 
     def input(self, **kwargs):
         raise NotImplementedError
