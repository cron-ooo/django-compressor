from subprocess import Popen, PIPE

from compressor.conf import settings
from compressor.filters import FilterBase, FilterError
from compressor.utils import cmd_split


class YUICompressorFilter(FilterBase):

    def output(self, **kwargs):
        arguments = ''
        if self.type == 'js':
<<<<<<< HEAD
            arguments = settings.YUI_JS_ARGUMENTS
        if self.type == 'css':
            arguments = settings.YUI_CSS_ARGUMENTS

        command = '%s --type=%s %s' % (settings.YUI_BINARY, self.type, arguments)
=======
            arguments = settings.COMPRESS_YUI_JS_ARGUMENTS
        if self.type == 'css':
            arguments = settings.COMPRESS_YUI_CSS_ARGUMENTS

        command = '%s --type=%s %s' % (settings.COMPRESS_YUI_BINARY, self.type, arguments)
>>>>>>> 4beb7233

        if self.verbose:
            command += ' --verbose'

        try:
            p = Popen(cmd_split(command), stdin=PIPE, stdout=PIPE, stderr=PIPE)
            filtered, err = p.communicate(self.content)
        except IOError, e:
            raise FilterError(e)

        if p.wait() != 0:
            if not err:
                err = 'Unable to apply YUI Compressor filter'
            raise FilterError(err)

        if self.verbose:
            print err

        return filtered


class YUICSSFilter(YUICompressorFilter):
    def __init__(self, *args, **kwargs):
        super(YUICSSFilter, self).__init__(*args, **kwargs)
        self.type = 'css'


class YUIJSFilter(YUICompressorFilter):
    def __init__(self, *args, **kwargs):
        super(YUIJSFilter, self).__init__(*args, **kwargs)
        self.type = 'js'<|MERGE_RESOLUTION|>--- conflicted
+++ resolved
@@ -10,19 +10,11 @@
     def output(self, **kwargs):
         arguments = ''
         if self.type == 'js':
-<<<<<<< HEAD
-            arguments = settings.YUI_JS_ARGUMENTS
-        if self.type == 'css':
-            arguments = settings.YUI_CSS_ARGUMENTS
-
-        command = '%s --type=%s %s' % (settings.YUI_BINARY, self.type, arguments)
-=======
             arguments = settings.COMPRESS_YUI_JS_ARGUMENTS
         if self.type == 'css':
             arguments = settings.COMPRESS_YUI_CSS_ARGUMENTS
 
         command = '%s --type=%s %s' % (settings.COMPRESS_YUI_BINARY, self.type, arguments)
->>>>>>> 4beb7233
 
         if self.verbose:
             command += ' --verbose'
