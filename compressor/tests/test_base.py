--- conflicted
+++ resolved
@@ -275,9 +275,6 @@
 
     def test_correct_backend(self):
         from compressor.cache import cache
-<<<<<<< HEAD
-        self.assertEqual(cache.__class__, locmem.LocMemCache)
-=======
         self.assertEqual(cache.__class__, locmem.LocMemCache)
 
 
@@ -306,5 +303,4 @@
         else:
             scripts = make_soup(js_node.output()).findAll('script')
             attrs = [s.get('async') or s.get('defer') for s in scripts]
-        self.assertEqual(output, attrs)
->>>>>>> a327860d
+        self.assertEqual(output, attrs)