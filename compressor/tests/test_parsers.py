from __future__ import with_statement
import os

try:
    import lxml
except ImportError:
    lxml = None

try:
    import html5lib
except ImportError:
    html5lib = None

try:
    from BeautifulSoup import BeautifulSoup
except ImportError:
    BeautifulSoup = None


from compressor.base import SOURCE_HUNK, SOURCE_FILE
from compressor.conf import settings
from compressor.tests.test_base import CompressorTestCase

try:
    from django.utils import unittest as ut2
except ImportError:
    import unittest2 as ut2


class ParserTestCase(object):
    def setUp(self):
        self.old_parser = settings.COMPRESS_PARSER
        settings.COMPRESS_PARSER = self.parser_cls
        super(ParserTestCase, self).setUp()

    def tearDown(self):
        settings.COMPRESS_PARSER = self.old_parser


@ut2.skipIf(lxml is None, 'lxml not found')
class LxmlParserTests(ParserTestCase, CompressorTestCase):
    parser_cls = 'compressor.parser.LxmlParser'


@ut2.skipIf(html5lib is None, 'html5lib not found')
class Html5LibParserTests(ParserTestCase, CompressorTestCase):
    parser_cls = 'compressor.parser.Html5LibParser'
    # Special test variants required since xml.etree holds attributes
    # as a plain dictionary, e.g. key order is unpredictable.

    def test_css_split(self):
<<<<<<< HEAD
        out = [
            (SOURCE_FILE, os.path.join(settings.COMPRESS_ROOT, 'css', 'one.css'), 'css/one.css', '<link href="/static/css/one.css" rel="stylesheet" type="text/css">'),
            (SOURCE_HUNK, 'p { border:5px solid green;}', None, '<style type="text/css">p { border:5px solid green;}</style>'),
            (SOURCE_FILE, os.path.join(settings.COMPRESS_ROOT, 'css', 'two.css'), 'css/two.css', '<link href="/static/css/two.css" rel="stylesheet" type="text/css">'),
        ]
=======
>>>>>>> 9d1f42f6
        split = self.css_node.split_contents()
        out0 = (
            SOURCE_FILE,
            os.path.join(settings.COMPRESS_ROOT, u'css', u'one.css'),
            u'css/one.css',
            u'{http://www.w3.org/1999/xhtml}link',
            {u'rel': u'stylesheet', u'href': u'/static/css/one.css',
             u'type': u'text/css'},
        )
        self.assertEqual(out0, split[0][:3] + (split[0][3].tag,
                                               split[0][3].attrib))
        out1 = (
            SOURCE_HUNK,
            u'p { border:5px solid green;}',
            None,
            u'<style type="text/css">p { border:5px solid green;}</style>',
        )
        self.assertEqual(out1, split[1][:3] +
                         (self.css_node.parser.elem_str(split[1][3]),))
        out2 = (
            SOURCE_FILE,
            os.path.join(settings.COMPRESS_ROOT, u'css', u'two.css'),
            u'css/two.css',
            u'{http://www.w3.org/1999/xhtml}link',
            {u'rel': u'stylesheet', u'href': u'/static/css/two.css',
             u'type': u'text/css'},
        )
        self.assertEqual(out2, split[2][:3] + (split[2][3].tag,
                                               split[2][3].attrib))

    def test_js_split(self):
<<<<<<< HEAD
        out = [
            (SOURCE_FILE, os.path.join(settings.COMPRESS_ROOT, 'js', 'one.js'), 'js/one.js', '<script src="/static/js/one.js" type="text/javascript"></script>'),
            (SOURCE_HUNK, 'obj.value = "value";', None, '<script type="text/javascript">obj.value = "value";</script>'),
        ]
=======
>>>>>>> 9d1f42f6
        split = self.js_node.split_contents()
        out0 = (
            SOURCE_FILE,
            os.path.join(settings.COMPRESS_ROOT, u'js', u'one.js'),
            u'js/one.js',
            u'{http://www.w3.org/1999/xhtml}script',
            {u'src': u'/static/js/one.js', u'type': u'text/javascript'},
            None,
        )
        self.assertEqual(out0, split[0][:3] + (split[0][3].tag,
                                               split[0][3].attrib,
                                               split[0][3].text))
        out1 = (
            SOURCE_HUNK,
            u'obj.value = "value";',
            None,
            u'{http://www.w3.org/1999/xhtml}script',
            {u'type': u'text/javascript'},
            u'obj.value = "value";',
        )
        self.assertEqual(out1, split[1][:3] + (split[1][3].tag,
                                               split[1][3].attrib,
                                               split[1][3].text))

    def test_css_return_if_off(self):
        settings.COMPRESS_ENABLED = False
        # Yes, they are semantically equal but attributes might be
        # scrambled in unpredictable order. A more elaborate check
        # would require parsing both arguments with a different parser
        # and then evaluating the result, which no longer is
        # a meaningful unit test.
        self.assertEqual(len(self.css), len(self.css_node.output()))

    def test_js_return_if_off(self):
        try:
            enabled = settings.COMPRESS_ENABLED
            precompilers = settings.COMPRESS_PRECOMPILERS
            settings.COMPRESS_ENABLED = False
            settings.COMPRESS_PRECOMPILERS = {}
            # As above.
            self.assertEqual(len(self.js), len(self.js_node.output()))
        finally:
            settings.COMPRESS_ENABLED = enabled
            settings.COMPRESS_PRECOMPILERS = precompilers



@ut2.skipIf(BeautifulSoup is None, 'BeautifulSoup not found')
class BeautifulSoupParserTests(ParserTestCase, CompressorTestCase):
    parser_cls = 'compressor.parser.BeautifulSoupParser'


class HtmlParserTests(ParserTestCase, CompressorTestCase):
    parser_cls = 'compressor.parser.HtmlParser'<|MERGE_RESOLUTION|>--- conflicted
+++ resolved
@@ -49,59 +49,44 @@
     # as a plain dictionary, e.g. key order is unpredictable.
 
     def test_css_split(self):
-<<<<<<< HEAD
-        out = [
-            (SOURCE_FILE, os.path.join(settings.COMPRESS_ROOT, 'css', 'one.css'), 'css/one.css', '<link href="/static/css/one.css" rel="stylesheet" type="text/css">'),
-            (SOURCE_HUNK, 'p { border:5px solid green;}', None, '<style type="text/css">p { border:5px solid green;}</style>'),
-            (SOURCE_FILE, os.path.join(settings.COMPRESS_ROOT, 'css', 'two.css'), 'css/two.css', '<link href="/static/css/two.css" rel="stylesheet" type="text/css">'),
-        ]
-=======
->>>>>>> 9d1f42f6
         split = self.css_node.split_contents()
         out0 = (
             SOURCE_FILE,
-            os.path.join(settings.COMPRESS_ROOT, u'css', u'one.css'),
-            u'css/one.css',
-            u'{http://www.w3.org/1999/xhtml}link',
-            {u'rel': u'stylesheet', u'href': u'/static/css/one.css',
-             u'type': u'text/css'},
+            os.path.join(settings.COMPRESS_ROOT, 'css', 'one.css'),
+            'css/one.css',
+            '{http://www.w3.org/1999/xhtml}link',
+            {'rel': 'stylesheet', 'href': '/static/css/one.css',
+             'type': 'text/css'},
         )
         self.assertEqual(out0, split[0][:3] + (split[0][3].tag,
                                                split[0][3].attrib))
         out1 = (
             SOURCE_HUNK,
-            u'p { border:5px solid green;}',
+            'p { border:5px solid green;}',
             None,
-            u'<style type="text/css">p { border:5px solid green;}</style>',
+            '<style type="text/css">p { border:5px solid green;}</style>',
         )
         self.assertEqual(out1, split[1][:3] +
                          (self.css_node.parser.elem_str(split[1][3]),))
         out2 = (
             SOURCE_FILE,
-            os.path.join(settings.COMPRESS_ROOT, u'css', u'two.css'),
-            u'css/two.css',
-            u'{http://www.w3.org/1999/xhtml}link',
-            {u'rel': u'stylesheet', u'href': u'/static/css/two.css',
-             u'type': u'text/css'},
+            os.path.join(settings.COMPRESS_ROOT, 'css', 'two.css'),
+            'css/two.css',
+            '{http://www.w3.org/1999/xhtml}link',
+            {'rel': 'stylesheet', 'href': '/static/css/two.css',
+             'type': 'text/css'},
         )
         self.assertEqual(out2, split[2][:3] + (split[2][3].tag,
                                                split[2][3].attrib))
 
     def test_js_split(self):
-<<<<<<< HEAD
-        out = [
-            (SOURCE_FILE, os.path.join(settings.COMPRESS_ROOT, 'js', 'one.js'), 'js/one.js', '<script src="/static/js/one.js" type="text/javascript"></script>'),
-            (SOURCE_HUNK, 'obj.value = "value";', None, '<script type="text/javascript">obj.value = "value";</script>'),
-        ]
-=======
->>>>>>> 9d1f42f6
         split = self.js_node.split_contents()
         out0 = (
             SOURCE_FILE,
-            os.path.join(settings.COMPRESS_ROOT, u'js', u'one.js'),
-            u'js/one.js',
-            u'{http://www.w3.org/1999/xhtml}script',
-            {u'src': u'/static/js/one.js', u'type': u'text/javascript'},
+            os.path.join(settings.COMPRESS_ROOT, 'js', 'one.js'),
+            'js/one.js',
+            '{http://www.w3.org/1999/xhtml}script',
+            {'src': '/static/js/one.js', 'type': 'text/javascript'},
             None,
         )
         self.assertEqual(out0, split[0][:3] + (split[0][3].tag,
@@ -109,11 +94,11 @@
                                                split[0][3].text))
         out1 = (
             SOURCE_HUNK,
-            u'obj.value = "value";',
+            'obj.value = "value";',
             None,
-            u'{http://www.w3.org/1999/xhtml}script',
-            {u'type': u'text/javascript'},
-            u'obj.value = "value";',
+            '{http://www.w3.org/1999/xhtml}script',
+            {'type': 'text/javascript'},
+            'obj.value = "value";',
         )
         self.assertEqual(out1, split[1][:3] + (split[1][3].tag,
                                                split[1][3].attrib,
