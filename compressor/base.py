from __future__ import with_statement, unicode_literals
import os
import codecs
from importlib import import_module

<<<<<<< HEAD
=======
import six
>>>>>>> 1b26e63e
from django.core.files.base import ContentFile
from django.utils.safestring import mark_safe
from django.template.loader import render_to_string
from django.utils.functional import cached_property
from six.moves.urllib.request import url2pathname

from compressor.cache import get_hexdigest, get_mtime
from compressor.conf import settings
from compressor.exceptions import (CompressorError, UncompressableFileError,
        FilterDoesNotExist)
from compressor.filters import CachedCompilerFilter
from compressor.storage import compressor_file_storage
from compressor.signals import post_compress
from compressor.utils import get_class, get_mod_func, staticfiles

# Some constants for nicer handling.
SOURCE_HUNK, SOURCE_FILE = 'inline', 'file'
METHOD_INPUT, METHOD_OUTPUT = 'input', 'output'


class Compressor(object):
    """
    Base compressor object to be subclassed for content type
    depending implementations details.
    """

    output_mimetypes = {}

    def __init__(self, resource_kind, content=None, output_prefix=None,
                 context=None, filters=None, *args, **kwargs):
        if filters is None:
            self.filters = settings.COMPRESS_FILTERS[resource_kind]
        else:
            self.filters = filters
        if output_prefix is None:
            self.output_prefix = resource_kind
        else:
            self.output_prefix = output_prefix
        self.content = content or ""  # rendered contents of {% compress %} tag
        self.output_dir = settings.COMPRESS_OUTPUT_DIR.strip('/')
        self.charset = settings.DEFAULT_CHARSET
        self.split_content = []
        self.context = context or {}
        self.resource_kind = resource_kind
        self.extra_context = {}
        self.precompiler_mimetypes = dict(settings.COMPRESS_PRECOMPILERS)
        self.finders = staticfiles.finders
        self._storage = None

    def copy(self, **kwargs):
        keywords = dict(
            content=self.content,
            context=self.context,
            output_prefix=self.output_prefix,
            filters=self.filters)
        keywords.update(kwargs)
        return self.__class__(self.resource_kind, **keywords)

    @cached_property
    def storage(self):
        from compressor.storage import default_storage
        return default_storage

    def split_contents(self):
        """
        To be implemented in a subclass, should return an
        iterable with four values: kind, value, basename, element
        """
        raise NotImplementedError

    def get_template_name(self, mode):
        """
        Returns the template path for the given mode.
        """
        try:
            template = getattr(self, "template_name_%s" % mode)
            if template:
                return template
        except AttributeError:
            pass
        return "compressor/%s_%s.html" % (self.resource_kind, mode)

    def get_basename(self, url):
        """
        Takes full path to a static file (eg. "/static/css/style.css") and
        returns path with storage's base url removed (eg. "css/style.css").
        """
        try:
            base_url = self.storage.base_url
        except AttributeError:
            base_url = settings.COMPRESS_URL

        # Cast ``base_url`` to a string to allow it to be
        # a string-alike object to e.g. add ``SCRIPT_NAME``
        # WSGI param as a *path prefix* to the output URL.
        # See https://code.djangoproject.com/ticket/25598.
        base_url = six.text_type(base_url)

        if not url.startswith(base_url):
            raise UncompressableFileError("'%s' isn't accessible via "
                                          "COMPRESS_URL ('%s') and can't be "
                                          "compressed" % (url, base_url))
        basename = url.replace(base_url, "", 1)
        # drop the querystring, which is used for non-compressed cache-busting.
        return basename.split("?", 1)[0]

    def get_filepath(self, content, basename=None):
        """
        Returns file path for an output file based on contents.

        Returned path is relative to compressor storage's base url, for
        example "CACHE/css/58a8c0714e59.css".

        When `basename` argument is provided then file name (without extension)
        will be used as a part of returned file name, for example:

        get_filepath(content, "my_file.css") -> 'CACHE/css/my_file.58a8c0714e59.css'
        """
        parts = []
        if basename:
            filename = os.path.split(basename)[1]
            parts.append(os.path.splitext(filename)[0])
        parts.extend([get_hexdigest(content, 12), self.resource_kind])
        return os.path.join(self.output_dir, self.output_prefix, '.'.join(parts))

    def get_filename(self, basename):
        """
        Returns full path to a file, for example:

        get_filename('css/one.css') -> '/full/path/to/static/css/one.css'
        """
        filename = None
        # First try finding the file using the storage class.
        # This is skipped in DEBUG mode as files might be outdated in
        # compressor's final destination (COMPRESS_ROOT) during development
        if not settings.DEBUG:
            try:
                # call path first so remote storages don't make it to exists,
                # which would cause network I/O
                filename = self.storage.path(basename)
                if not self.storage.exists(basename):
                    filename = None
            except NotImplementedError:
                # remote storages don't implement path, access the file locally
                if compressor_file_storage.exists(basename):
                    filename = compressor_file_storage.path(basename)
        # secondly try to find it with staticfiles
        if not filename and self.finders:
            filename = self.finders.find(url2pathname(basename))
        if filename:
            return filename
        # or just raise an exception as the last resort
        raise UncompressableFileError(
            "'%s' could not be found in the COMPRESS_ROOT '%s'%s" %
            (basename, settings.COMPRESS_ROOT,
             self.finders and " or with staticfiles." or "."))

    def get_filecontent(self, filename, charset):
        """
        Reads file contents using given `charset` and returns it as text.
        """
        if charset == 'utf-8':
            # Removes BOM
            charset = 'utf-8-sig'
        with codecs.open(filename, 'r', charset) as fd:
            try:
                return fd.read()
            except IOError as e:
                raise UncompressableFileError("IOError while processing "
                                              "'%s': %s" % (filename, e))
            except UnicodeDecodeError as e:
                raise UncompressableFileError("UnicodeDecodeError while "
                                              "processing '%s' with "
                                              "charset %s: %s" %
                                              (filename, charset, e))

    @cached_property
    def parser(self):
        return get_class(settings.COMPRESS_PARSER)(self.content)

    @cached_property
    def cached_filters(self):
        return [get_class(filter_cls) for filter_cls in self.filters]

    @cached_property
    def mtimes(self):
        return [str(get_mtime(value))
                for kind, value, basename, elem in self.split_contents()
                if kind == SOURCE_FILE]

    @cached_property
    def cachekey(self):
        return get_hexdigest(''.join(
            [self.content] + self.mtimes).encode(self.charset), 12)

    def hunks(self, forced=False):
        """
        The heart of content parsing, iterates over the
        list of split contents and looks at its kind
        to decide what to do with it. Should yield a
        bunch of precompiled and/or rendered hunks.
        """
        enabled = settings.COMPRESS_ENABLED or forced

        for kind, value, basename, elem in self.split_contents():
            precompiled = False
            attribs = self.parser.elem_attribs(elem)
            charset = attribs.get("charset", self.charset)
            options = {
                'method': METHOD_INPUT,
                'elem': elem,
                'kind': kind,
                'basename': basename,
                'charset': charset,
            }

            if kind == SOURCE_FILE:
                options = dict(options, filename=value)
                value = self.get_filecontent(value, charset)

            if self.precompiler_mimetypes:
                precompiled, value = self.precompile(value, **options)

            if enabled:
                yield self.filter(value, self.cached_filters, **options)
            elif precompiled:
                for filter_cls in self.cached_filters:
                    if filter_cls.run_with_compression_disabled:
                        value = self.filter(value, [filter_cls], **options)
                yield self.handle_output(kind, value, forced=True,
                                         basename=basename)
            else:
                yield self.parser.elem_str(elem)

    def filter_output(self, content):
        """
        Passes the concatenated content to the 'output' methods
        of the compressor filters.
        """
        return self.filter(content, self.cached_filters, method=METHOD_OUTPUT)

    def filter_input(self, forced=False):
        """
        Passes each hunk (file or code) to the 'input' methods
        of the compressor filters.
        """
        content = []
        for hunk in self.hunks(forced):
            content.append(hunk)
        return content

    def precompile(self, content, kind=None, elem=None, filename=None,
                   charset=None, **kwargs):
        """
        Processes file using a pre compiler.

        This is the place where files like coffee script are processed.
        """
        if not kind:
            return False, content
        attrs = self.parser.elem_attribs(elem)
        mimetype = attrs.get("type", None)
        if mimetype is None:
            return False, content

        filter_or_command = self.precompiler_mimetypes.get(mimetype)
        if filter_or_command is None:
            if mimetype in self.output_mimetypes:
                return False, content
            raise CompressorError("Couldn't find any precompiler in "
                                  "COMPRESS_PRECOMPILERS setting for "
                                  "mimetype '%s'." % mimetype)

        mod_name, cls_name = get_mod_func(filter_or_command)
        try:
            mod = import_module(mod_name)
        except (ImportError, TypeError):
            filter = CachedCompilerFilter(
                content=content, filter_type=self.resource_kind, filename=filename,
                charset=charset, command=filter_or_command, mimetype=mimetype)
            return True, filter.input(**kwargs)
        try:
            precompiler_class = getattr(mod, cls_name)
        except AttributeError:
            raise FilterDoesNotExist('Could not find "%s".' % filter_or_command)
        filter = precompiler_class(
            content, attrs=attrs, filter_type=self.resource_kind, charset=charset,
            filename=filename)
        return True, filter.input(**kwargs)

    def filter(self, content, filters, method, **kwargs):
        for filter_cls in filters:
            filter_func = getattr(
                filter_cls(content, filter_type=self.resource_kind), method)
            try:
                if callable(filter_func):
                    content = filter_func(**kwargs)
            except NotImplementedError:
                pass
        return content

    def output(self, mode='file', forced=False, basename=None):
        """
        The general output method, override in subclass if you need to do
        any custom modification. Calls other mode specific methods or simply
        returns the content directly.
        """
        output = '\n'.join(self.filter_input(forced))

        if not output:
            return ''

        if settings.COMPRESS_ENABLED or forced:
            filtered_output = self.filter_output(output)
            return self.handle_output(mode, filtered_output, forced, basename)

        return output

    def handle_output(self, mode, content, forced, basename=None):
        # Then check for the appropriate output method and call it
        output_func = getattr(self, "output_%s" % mode, None)
        if callable(output_func):
            return output_func(mode, content, forced, basename)
        # Total failure, raise a general exception
        raise CompressorError(
            "Couldn't find output method for mode '%s'" % mode)

    def output_file(self, mode, content, forced=False, basename=None):
        """
        The output method that saves the content to a file and renders
        the appropriate template with the file's URL.
        """
        new_filepath = self.get_filepath(content, basename=basename)
        if not self.storage.exists(new_filepath) or forced:
            self.storage.save(new_filepath, ContentFile(content.encode(self.charset)))
        url = mark_safe(self.storage.url(new_filepath))
        return self.render_output(mode, {"url": url})

    def output_inline(self, mode, content, forced=False, basename=None):
        """
        The output method that directly returns the content for inline
        display.
        """
        return self.render_output(mode, {"content": content})

    def output_preload(self, mode, content, forced=False, basename=None):
        """
        The output method that returns <link> with rel="preload" and
        proper href attribute for given file.
        """
        return self.output_file(mode, content, forced, basename)

    def render_output(self, mode, context=None):
        """
        Renders the compressor output with the appropriate template for
        the given mode and template context.
        """
        # Just in case someone renders the compressor outside
        # the usual template rendering cycle
        if 'compressed' not in self.context:
            self.context['compressed'] = {}

        self.context['compressed'].update(context or {})
        self.context['compressed'].update(self.extra_context)

        if hasattr(self.context, 'flatten'):
            # Passing Contexts to Template.render is deprecated since Django 1.8.
            final_context = self.context.flatten()
        else:
            final_context = self.context

        post_compress.send(sender=self.__class__, type=self.resource_kind,
                           mode=mode, context=final_context)
        template_name = self.get_template_name(mode)
        return render_to_string(template_name, context=final_context)<|MERGE_RESOLUTION|>--- conflicted
+++ resolved
@@ -3,10 +3,7 @@
 import codecs
 from importlib import import_module
 
-<<<<<<< HEAD
-=======
 import six
->>>>>>> 1b26e63e
 from django.core.files.base import ContentFile
 from django.utils.safestring import mark_safe
 from django.template.loader import render_to_string
