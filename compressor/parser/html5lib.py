from __future__ import absolute_import
from django.core.exceptions import ImproperlyConfigured
from django.utils.encoding import smart_text
from django.utils.functional import cached_property

from compressor.exceptions import ParserError
from compressor.parser import ParserBase


class Html5LibParser(ParserBase):

    def __init__(self, content):
        super(Html5LibParser, self).__init__(content)
        import html5lib
        self.html5lib = html5lib

    def _serialize(self, elem):
        return self.html5lib.serialize(
            elem, tree="etree", quote_attr_values="always",
<<<<<<< HEAD
            omit_optional_tags=False, use_trailing_solidus=True,
=======
            omit_optional_tags=False,
>>>>>>> 1b26e63e
        )

    def _find(self, *names):
        for elem in self.html:
            if elem.tag in names:
                yield elem

    @cached_property
    def html(self):
        try:
            return self.html5lib.parseFragment(self.content, treebuilder="etree")
        except ImportError as err:
            raise ImproperlyConfigured("Error while importing html5lib: %s" % err)
        except Exception as err:
            raise ParserError("Error while initializing Parser: %s" % err)

    def css_elems(self):
        return self._find('{http://www.w3.org/1999/xhtml}link',
                          '{http://www.w3.org/1999/xhtml}style')

    def js_elems(self):
        return self._find('{http://www.w3.org/1999/xhtml}script')

    def elem_attribs(self, elem):
        return elem.attrib

    def elem_content(self, elem):
        return smart_text(elem.text)

    def elem_name(self, elem):
        if '}' in elem.tag:
            return elem.tag.split('}')[1]
        return elem.tag

    def elem_str(self, elem):
        # This method serializes HTML in a way that does not pass all tests.
        # However, this method is only called in tests anyway, so it doesn't
        # really matter.
        return smart_text(self._serialize(elem))<|MERGE_RESOLUTION|>--- conflicted
+++ resolved
@@ -17,11 +17,7 @@
     def _serialize(self, elem):
         return self.html5lib.serialize(
             elem, tree="etree", quote_attr_values="always",
-<<<<<<< HEAD
-            omit_optional_tags=False, use_trailing_solidus=True,
-=======
             omit_optional_tags=False,
->>>>>>> 1b26e63e
         )
 
     def _find(self, *names):
