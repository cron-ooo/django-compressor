from __future__ import unicode_literals
import errno
import gzip
import os
<<<<<<< HEAD
from os import path
=======
>>>>>>> 9d1f42f6
from datetime import datetime
import time

from django.core.files.storage import FileSystemStorage, get_storage_class
from django.utils.functional import LazyObject, SimpleLazyObject

from compressor.conf import settings


class CompressorFileStorage(FileSystemStorage):
    """
    Standard file system storage for files handled by django-compressor.

    The defaults for ``location`` and ``base_url`` are ``COMPRESS_ROOT`` and
    ``COMPRESS_URL``.

    """
    def __init__(self, location=None, base_url=None, *args, **kwargs):
        if location is None:
            location = settings.COMPRESS_ROOT
        if base_url is None:
            base_url = settings.COMPRESS_URL
        super(CompressorFileStorage, self).__init__(location, base_url,
                                                    *args, **kwargs)

    def accessed_time(self, name):
        return datetime.fromtimestamp(os.path.getatime(self.path(name)))

    def created_time(self, name):
        return datetime.fromtimestamp(os.path.getctime(self.path(name)))

    def modified_time(self, name):
        return datetime.fromtimestamp(os.path.getmtime(self.path(name)))

    def get_available_name(self, name):
        """
        Deletes the given file if it exists.
        """
        if self.exists(name):
            self.delete(name)
        return name

    def delete(self, name):
        """
        Handle deletion race condition present in Django prior to 1.4
        https://code.djangoproject.com/ticket/16108
        """
        try:
            super(CompressorFileStorage, self).delete(name)
        except OSError as e:
            if e.errno != errno.ENOENT:
                raise


compressor_file_storage = SimpleLazyObject(
    lambda: get_storage_class('compressor.storage.CompressorFileStorage')())


class GzipCompressorFileStorage(CompressorFileStorage):
    """
    The standard compressor file system storage that gzips storage files
    additionally to the usual files.
    """
    def save(self, filename, content):
        filename = super(GzipCompressorFileStorage, self).save(filename, content)
<<<<<<< HEAD

        # workaround for http://bugs.python.org/issue13664
        name = os.path.basename(filename).encode('latin1', 'replace')
        f_in = open(self.path(filename), 'rb')
        f_out = gzip.GzipFile(name, fileobj=open('%s.gz' % self.path(filename), 'wb'))
        f_out.write(f_in.read())
        f_out.close()
        f_in.close()

=======
        orig_path = self.path(filename)
        compressed_path = u'%s.gz' % orig_path

        out = gzip.open(compressed_path, 'wb')
        out.writelines(open(orig_path, 'rb'))
        out.close()

        # Ensure the file timestamps match.
        # os.stat() returns nanosecond resolution on Linux, but os.utime()
        # only sets microsecond resolution.  Set times on both files to
        # ensure they are equal.
        stamp = time.time()
        os.utime(orig_path, (stamp, stamp))
        os.utime(compressed_path, (stamp, stamp))
>>>>>>> 9d1f42f6
        return filename


class DefaultStorage(LazyObject):
    def _setup(self):
        self._wrapped = get_storage_class(settings.COMPRESS_STORAGE)()

default_storage = DefaultStorage()<|MERGE_RESOLUTION|>--- conflicted
+++ resolved
@@ -2,10 +2,6 @@
 import errno
 import gzip
 import os
-<<<<<<< HEAD
-from os import path
-=======
->>>>>>> 9d1f42f6
 from datetime import datetime
 import time
 
@@ -71,32 +67,27 @@
     """
     def save(self, filename, content):
         filename = super(GzipCompressorFileStorage, self).save(filename, content)
-<<<<<<< HEAD
-
         # workaround for http://bugs.python.org/issue13664
         name = os.path.basename(filename).encode('latin1', 'replace')
-        f_in = open(self.path(filename), 'rb')
-        f_out = gzip.GzipFile(name, fileobj=open('%s.gz' % self.path(filename), 'wb'))
-        f_out.write(f_in.read())
-        f_out.close()
-        f_in.close()
+        orig_path = self.path(filename)
+        compressed_path = '%s.gz' % orig_path
 
-=======
-        orig_path = self.path(filename)
-        compressed_path = u'%s.gz' % orig_path
+        f_in = open(orig_path, 'rb')
+        f_out = open('%s.gz' % compressed_path, 'wb')
+        try:
+            f_out = gzip.GzipFile(name, fileobj=f_out)
+            f_out.write(f_in.read())
+        finally:
+            f_out.close()
+            f_in.close()
+            # Ensure the file timestamps match.
+            # os.stat() returns nanosecond resolution on Linux, but os.utime()
+            # only sets microsecond resolution.  Set times on both files to
+            # ensure they are equal.
+            stamp = time.time()
+            os.utime(orig_path, (stamp, stamp))
+            os.utime(compressed_path, (stamp, stamp))
 
-        out = gzip.open(compressed_path, 'wb')
-        out.writelines(open(orig_path, 'rb'))
-        out.close()
-
-        # Ensure the file timestamps match.
-        # os.stat() returns nanosecond resolution on Linux, but os.utime()
-        # only sets microsecond resolution.  Set times on both files to
-        # ensure they are equal.
-        stamp = time.time()
-        os.utime(orig_path, (stamp, stamp))
-        os.utime(compressed_path, (stamp, stamp))
->>>>>>> 9d1f42f6
         return filename
 
 
