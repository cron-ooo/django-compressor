from django.conf import settings

from compressor.base import Compressor, SOURCE_HUNK, SOURCE_FILE
from compressor.exceptions import UncompressableFileError


class CssCompressor(Compressor):
    template_name = "compressor/css.html"
    template_name_inline = "compressor/css_inline.html"

<<<<<<< HEAD
    def __init__(self, content=None, output_prefix="css", block_name=None):
        super(CssCompressor, self).__init__(content, output_prefix, block_name)
=======
    def __init__(self, content=None, output_prefix="css", context=None):
        super(CssCompressor, self).__init__(content=content,
            output_prefix=output_prefix, context=context)
>>>>>>> f57e4959
        self.filters = list(settings.COMPRESS_CSS_FILTERS)
        self.type = output_prefix

    def split_contents(self):
        if self.split_content:
            return self.split_content
        self.media_nodes = []
        for elem in self.parser.css_elems():
            data = None
            elem_name = self.parser.elem_name(elem)
            elem_attribs = self.parser.elem_attribs(elem)
            if elem_name == 'link' and elem_attribs['rel'] == 'stylesheet':
                basename = self.get_basename(elem_attribs['href'])
                filename = self.get_filename(basename)
                data = (SOURCE_FILE, filename, basename, elem)
            elif elem_name == 'style':
                data = (SOURCE_HUNK, self.parser.elem_content(elem), None, elem)
            if data:
                self.split_content.append(data)
                media = elem_attribs.get('media', None)
                # Append to the previous node if it had the same media type,
                # otherwise create a new node.
                if self.media_nodes and self.media_nodes[-1][0] == media:
                    self.media_nodes[-1][1].split_content.append(data)
                else:
<<<<<<< HEAD
                    node = CssCompressor(self.parser.elem_str(elem), block_name=self.block_name)
=======
                    node = CssCompressor(content=self.parser.elem_str(elem),
                                         context=self.context)
>>>>>>> f57e4959
                    node.split_content.append(data)
                    self.media_nodes.append((media, node))
        return self.split_content

    def output(self, *args, **kwargs):
        if (settings.COMPRESS_ENABLED or settings.COMPRESS_PRECOMPILERS or
                kwargs.get('forced', False)):
            # Populate self.split_content
            self.split_contents()
            if hasattr(self, 'media_nodes'):
                ret = []
                for media, subnode in self.media_nodes:
                    subnode.extra_context.update({'media': media})
                    ret.append(subnode.output(*args, **kwargs))
                return ''.join(ret)
        return super(CssCompressor, self).output(*args, **kwargs)<|MERGE_RESOLUTION|>--- conflicted
+++ resolved
@@ -8,14 +8,9 @@
     template_name = "compressor/css.html"
     template_name_inline = "compressor/css_inline.html"
 
-<<<<<<< HEAD
-    def __init__(self, content=None, output_prefix="css", block_name=None):
-        super(CssCompressor, self).__init__(content, output_prefix, block_name)
-=======
     def __init__(self, content=None, output_prefix="css", context=None):
         super(CssCompressor, self).__init__(content=content,
             output_prefix=output_prefix, context=context)
->>>>>>> f57e4959
         self.filters = list(settings.COMPRESS_CSS_FILTERS)
         self.type = output_prefix
 
@@ -41,12 +36,8 @@
                 if self.media_nodes and self.media_nodes[-1][0] == media:
                     self.media_nodes[-1][1].split_content.append(data)
                 else:
-<<<<<<< HEAD
-                    node = CssCompressor(self.parser.elem_str(elem), block_name=self.block_name)
-=======
                     node = CssCompressor(content=self.parser.elem_str(elem),
                                          context=self.context)
->>>>>>> f57e4959
                     node.split_content.append(data)
                     self.media_nodes.append((media, node))
         return self.split_content
