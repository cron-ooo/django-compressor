--- conflicted
+++ resolved
@@ -144,9 +144,6 @@
         'django-appconf >= 1.0',
         'rcssmin == 1.0.6',
         'rjsmin == 1.1.0',
-<<<<<<< HEAD
-=======
         'six == 1.12.0',
->>>>>>> 1b26e63e
     ],
 )